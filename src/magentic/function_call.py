--- conflicted
+++ resolved
@@ -16,12 +16,9 @@
 )
 from uuid import uuid4
 
-<<<<<<< HEAD
 from opentelemetry import trace
 
-=======
 from magentic.logger import logger
->>>>>>> 2922a19a
 from magentic.streaming import CachedAsyncIterable, CachedIterable
 
 tracer = trace.get_tracer(__name__)
@@ -51,13 +48,9 @@
         self._unique_id = _create_unique_id()
 
     def __call__(self) -> T:
-<<<<<<< HEAD
+        logger.info("FunctionCall: %s", self)
         with tracer.start_as_current_span(name=self._function.__name__):
             return self._function(*self._args, **self._kwargs)
-=======
-        logger.info("FunctionCall: %s", self)
-        return self._function(*self._args, **self._kwargs)
->>>>>>> 2922a19a
 
     def __eq__(self, other: object) -> bool:
         if not isinstance(other, type(self)):
