import copy
import inspect
from functools import update_wrapper
from typing import (
    Any,
    Awaitable,
    Callable,
    Generic,
    ParamSpec,
    Protocol,
    Sequence,
    TypeVar,
    cast,
    overload,
)

from opentelemetry import trace

from magentic.backend import get_chat_model
from magentic.chat_model.base import ChatModel
from magentic.chat_model.message import UserMessage
from magentic.logger import logger
from magentic.typing import split_union_type

tracer = trace.get_tracer(__name__)

P = ParamSpec("P")
# TODO: Make `R` type Union of all possible return types except FunctionCall ?
# Then `R | FunctionCall[FuncR]` will separate FunctionCall from other return types.
# Can then use `FuncR` to make typechecker check `functions` argument to `prompt`
# `Not` type would solve this - https://github.com/python/typing/issues/801
R = TypeVar("R")


class BasePromptFunction(Generic[P, R]):
    """Base class for an LLM prompt template that is directly callable to query the LLM."""

    def __init__(
        self,
        name: str,
        parameters: Sequence[inspect.Parameter],
        return_type: type[R],
        template: str,
        functions: list[Callable[..., Any]] | None = None,
        stop: list[str] | None = None,
        model: ChatModel | None = None,
    ):
        self._name = name
        self._signature = inspect.Signature(
            parameters=parameters,
            return_annotation=return_type,
        )
        self._template = template
        self._functions = functions or []
        self._stop = stop
        self._model = model

        self._return_types = list(split_union_type(return_type))

    @property
    def functions(self) -> list[Callable[..., Any]]:
        return self._functions.copy()

    @property
    def stop(self) -> list[str] | None:
        return copy.copy(self._stop)

    @property
    def model(self) -> ChatModel:
        return self._model or get_chat_model()

    @property
    def return_types(self) -> list[type[R]]:
        return self._return_types.copy()

    def format(self, *args: P.args, **kwargs: P.kwargs) -> str:
        """Format the prompt template with the given arguments."""
        bound_args = self._signature.bind(*args, **kwargs)
        bound_args.apply_defaults()
        return self._template.format(**bound_args.arguments)


class PromptFunction(BasePromptFunction[P, R], Generic[P, R]):
    """An LLM prompt template that is directly callable to query the LLM."""

    def __call__(self, *args: P.args, **kwargs: P.kwargs) -> R:
        """Query the LLM with the formatted prompt template."""
<<<<<<< HEAD
        with tracer.start_as_current_span("prompt_function"):
            message = self.model.complete(
                messages=[UserMessage(content=self.format(*args, **kwargs))],
                functions=self._functions,
                output_types=self._return_types,
                stop=self._stop,
            )
            return message.content
=======
        logger.info("PromptFunction: %s%s", self._name, self._signature)
        message = self.model.complete(
            messages=[UserMessage(content=self.format(*args, **kwargs))],
            functions=self._functions,
            output_types=self._return_types,
            stop=self._stop,
        )
        return message.content
>>>>>>> 2922a19a


class AsyncPromptFunction(BasePromptFunction[P, R], Generic[P, R]):
    """Async version of `PromptFunction`."""

    async def __call__(self, *args: P.args, **kwargs: P.kwargs) -> R:
        """Asynchronously query the LLM with the formatted prompt template."""
<<<<<<< HEAD
        with tracer.start_as_current_span("prompt_function"):
            message = await self.model.acomplete(
                messages=[UserMessage(content=self.format(*args, **kwargs))],
                functions=self._functions,
                output_types=self._return_types,
                stop=self._stop,
            )
            return message.content
=======
        logger.info("AsyncPromptFunction: %s%s", self._name, self._signature)
        message = await self.model.acomplete(
            messages=[UserMessage(content=self.format(*args, **kwargs))],
            functions=self._functions,
            output_types=self._return_types,
            stop=self._stop,
        )
        return message.content
>>>>>>> 2922a19a


class PromptDecorator(Protocol):
    """Protocol for a decorator that returns a `PromptFunction`.

    This allows finer-grain type annotation of the `prompt` function
    See https://github.com/microsoft/pyright/issues/5014#issuecomment-1523778421
    """

    @overload
    def __call__(self, func: Callable[P, Awaitable[R]]) -> AsyncPromptFunction[P, R]:  # type: ignore[overload-overlap]
        ...

    @overload
    def __call__(self, func: Callable[P, R]) -> PromptFunction[P, R]: ...


def prompt(
    template: str,
    functions: list[Callable[..., Any]] | None = None,
    stop: list[str] | None = None,
    model: ChatModel | None = None,
) -> PromptDecorator:
    """Convert a function into an LLM prompt template.

    The `@prompt` decorator allows you to define a template for a Large Language Model (LLM) prompt as a function.
    When this function is called, the arguments are inserted into the template, then this prompt is sent to an LLM which
    generates the function output.

    Examples
    --------
    >>> @prompt("Add more dudeness to: {phrase}")
    >>> def dudeify(phrase: str) -> str: ...  # No function body as this is never executed
    >>>
    >>> dudeify("Hello, how are you?")
    "Hey, dude! What's up? How's it going, my man?"
    """

    def decorator(
        func: Callable[P, Awaitable[R]] | Callable[P, R],
    ) -> AsyncPromptFunction[P, R] | PromptFunction[P, R]:
        func_signature = inspect.signature(func)

        if inspect.iscoroutinefunction(func):
            async_prompt_function = AsyncPromptFunction[P, R](
                name=func.__name__,
                parameters=list(func_signature.parameters.values()),
                return_type=func_signature.return_annotation,
                template=template,
                functions=functions,
                stop=stop,
                model=model,
            )
            return cast(
                AsyncPromptFunction[P, R],
                update_wrapper(async_prompt_function, func),
            )

        prompt_function = PromptFunction[P, R](
            name=func.__name__,
            parameters=list(func_signature.parameters.values()),
            return_type=func_signature.return_annotation,
            template=template,
            functions=functions,
            stop=stop,
            model=model,
        )
        return cast(PromptFunction[P, R], update_wrapper(prompt_function, func))

    return cast(PromptDecorator, decorator)<|MERGE_RESOLUTION|>--- conflicted
+++ resolved
@@ -85,7 +85,7 @@
 
     def __call__(self, *args: P.args, **kwargs: P.kwargs) -> R:
         """Query the LLM with the formatted prompt template."""
-<<<<<<< HEAD
+        logger.info("PromptFunction: %s%s", self._name, self._signature)
         with tracer.start_as_current_span("prompt_function"):
             message = self.model.complete(
                 messages=[UserMessage(content=self.format(*args, **kwargs))],
@@ -94,16 +94,6 @@
                 stop=self._stop,
             )
             return message.content
-=======
-        logger.info("PromptFunction: %s%s", self._name, self._signature)
-        message = self.model.complete(
-            messages=[UserMessage(content=self.format(*args, **kwargs))],
-            functions=self._functions,
-            output_types=self._return_types,
-            stop=self._stop,
-        )
-        return message.content
->>>>>>> 2922a19a
 
 
 class AsyncPromptFunction(BasePromptFunction[P, R], Generic[P, R]):
@@ -111,7 +101,7 @@
 
     async def __call__(self, *args: P.args, **kwargs: P.kwargs) -> R:
         """Asynchronously query the LLM with the formatted prompt template."""
-<<<<<<< HEAD
+        logger.info("AsyncPromptFunction: %s%s", self._name, self._signature)
         with tracer.start_as_current_span("prompt_function"):
             message = await self.model.acomplete(
                 messages=[UserMessage(content=self.format(*args, **kwargs))],
@@ -120,16 +110,6 @@
                 stop=self._stop,
             )
             return message.content
-=======
-        logger.info("AsyncPromptFunction: %s%s", self._name, self._signature)
-        message = await self.model.acomplete(
-            messages=[UserMessage(content=self.format(*args, **kwargs))],
-            functions=self._functions,
-            output_types=self._return_types,
-            stop=self._stop,
-        )
-        return message.content
->>>>>>> 2922a19a
 
 
 class PromptDecorator(Protocol):
