import base64
import json
from collections.abc import AsyncIterator, Callable, Iterable, Iterator, Sequence
from enum import Enum
from functools import singledispatch
from itertools import groupby
from typing import Any, Generic, TypeVar, cast, overload

import filetype
<<<<<<< HEAD
from pydantic import ValidationError
=======
>>>>>>> d7ae5c26

from magentic._parsing import contains_parallel_function_call_type, contains_string_type
from magentic.chat_model.base import ChatModel, aparse_stream, parse_stream
from magentic.chat_model.function_schema import (
    BaseFunctionSchema,
    FunctionCallFunctionSchema,
    FunctionSchema,
    function_schema_for_type,
    get_async_function_schemas,
    get_function_schemas,
)
from magentic.chat_model.message import (
    AssistantMessage,
    ImageBytes,
    Message,
    SystemMessage,
    ToolResultMessage,
    Usage,
    UserMessage,
    _RawMessage,
)
from magentic.chat_model.stream import (
    AsyncOutputStream,
    FunctionCallChunk,
    OutputStream,
    StreamParser,
    StreamState,
)
<<<<<<< HEAD
from magentic.typing import is_any_origin_subclass, is_origin_subclass
=======
from magentic.function_call import FunctionCall, ParallelFunctionCall, _create_unique_id
>>>>>>> d7ae5c26
from magentic.vision import UserImageMessage

try:
    import anthropic
    from anthropic.lib.streaming import MessageStreamEvent
    from anthropic.lib.streaming._messages import accumulate_event
    from anthropic.types import (
        MessageParam,
        ToolChoiceParam,
        ToolChoiceToolParam,
        ToolParam,
    )
except ImportError as error:
    msg = "To use AnthropicChatModel you must install the `anthropic` package using `pip install 'magentic[anthropic]'`."
    raise ImportError(msg) from error


class AnthropicMessageRole(Enum):
    ASSISTANT = "assistant"
    USER = "user"


@singledispatch
def message_to_anthropic_message(message: Message[Any]) -> MessageParam:
    """Convert a Message to an OpenAI message."""
    # TODO: Add instructions for registering new Message type to this error message
    raise NotImplementedError(type(message))


@message_to_anthropic_message.register(_RawMessage)
def _(message: _RawMessage[Any]) -> MessageParam:
    # TODO: Validate the message content
    return message.content  # type: ignore[no-any-return]


@message_to_anthropic_message.register
def _(message: UserMessage) -> MessageParam:
    if isinstance(message.content, str):
        return {"role": AnthropicMessageRole.USER.value, "content": message.content}
    if isinstance(message.content, list):
        content = []
        for block in message.content:
            if isinstance(block, str):
                content.append({"type": "text", "text": block})
            elif isinstance(block, ImageBytes):
                content.append(
                    {
                        "type": "image",
                        "source": {
                            "type": "base64",
                            "media_type": block.mime_type,
                            "data": block.as_base64(),
                        },
                    }
                )
            else:
                msg = f"Invalid content type for UserMessage: {type(block)}"
                raise TypeError(msg)
        return {"role": AnthropicMessageRole.USER.value, "content": content}
    msg = f"Invalid content type for UserMessage: {type(message.content)}"
    raise TypeError(msg)


@message_to_anthropic_message.register(UserImageMessage)
def _(message: UserImageMessage[Any]) -> MessageParam:
    if isinstance(message.content, bytes):
        mime_type = filetype.guess_mime(message.content)
        base64_image = base64.b64encode(message.content).decode("utf-8")
    else:
        msg = f"Invalid content type: {type(message.content)}"
        raise TypeError(msg)

    return {
        "role": AnthropicMessageRole.USER.value,
        "content": [
            {
                "type": "image",
                "source": {
                    "type": "base64",
                    "media_type": mime_type,
                    "data": base64_image,
                },
            }
        ],
    }


@message_to_anthropic_message.register(UserImageMessage)
def _(message: UserImageMessage[Any]) -> MessageParam:
    if isinstance(message.content, bytes):
        mime_type = filetype.guess_mime(message.content)
        base64_image = base64.b64encode(message.content).decode("utf-8")
    else:
        msg = f"Invalid content type: {type(message.content)}"
        raise TypeError(msg)

    return {
        "role": AnthropicMessageRole.USER.value,
        "content": [
            {
                "type": "image",
                "source": {
                    "type": "base64",
                    "media_type": mime_type,
                    "data": base64_image,
                },
            }
        ],
    }


@message_to_anthropic_message.register(AssistantMessage)
def _(message: AssistantMessage[Any]) -> MessageParam:
    if isinstance(message.content, str):
        return {
            "role": AnthropicMessageRole.ASSISTANT.value,
            "content": message.content,
        }

    function_schema: FunctionSchema[Any]

    if isinstance(message.content, FunctionCall):
        function_schema = FunctionCallFunctionSchema(message.content.function)
        return {
            "role": AnthropicMessageRole.ASSISTANT.value,
            "content": [
                {
                    "type": "tool_use",
                    "id": message.content._unique_id,
                    "name": function_schema.name,
                    "input": json.loads(
                        function_schema.serialize_args(message.content)
                    ),
                }
            ],
        }

    if isinstance(message.content, ParallelFunctionCall):
        return {
            "role": AnthropicMessageRole.ASSISTANT.value,
            "content": [
                {
                    "type": "tool_use",
                    "id": function_call._unique_id,
                    "name": FunctionCallFunctionSchema(function_call.function).name,
                    "input": json.loads(
                        FunctionCallFunctionSchema(
                            function_call.function
                        ).serialize_args(function_call)
                    ),
                }
                for function_call in message.content
            ],
        }

    # TODO: Add support for StreamedResponse here

    function_schema = function_schema_for_type(type(message.content))
    return {
        "role": AnthropicMessageRole.ASSISTANT.value,
        "content": [
            {
                "type": "tool_use",
                # Can be random because no result will be inserted back into the chat
                "id": _create_unique_id(),
                "name": function_schema.name,
                "input": json.loads(function_schema.serialize_args(message.content)),
            }
        ],
    }


@message_to_anthropic_message.register(ToolResultMessage)
def _(message: ToolResultMessage[Any]) -> MessageParam:
    if isinstance(message.content, str):
        content = message.content
    else:
        function_schema = function_schema_for_type(type(message.content))
        content = json.loads(function_schema.serialize_args(message.content))
    return {
        "role": AnthropicMessageRole.USER.value,
        "content": [
            {
                "type": "tool_result",
                "tool_use_id": message.tool_call_id,
                "content": content,
            }
        ],
    }


# TODO: Move this to the magentic level by allowing `UserMessage` have a list of content
def _combine_messages(messages: Iterable[MessageParam]) -> list[MessageParam]:
    """Combine messages with the same role, to get alternating roles.

    Alternating roles is a requirement of the Anthropic API.
    """
    combined_messages: list[MessageParam] = []
    for message_group in groupby(messages, lambda x: x["role"]):
        role, messages = message_group
        content = []
        for message in messages:
            if isinstance(message["content"], list):
                content.extend(message["content"])
            elif isinstance(message["content"], str):
                content.append({"type": "text", "text": message["content"]})
            else:
                content.append(message["content"])
<<<<<<< HEAD
        combined_messages.append(
            {
                "role": role,  # type: ignore[assignment]
                "content": content,
            }
        )
=======
        combined_messages.append({"role": role, "content": content})
>>>>>>> d7ae5c26
    return combined_messages


T = TypeVar("T")
BaseFunctionSchemaT = TypeVar("BaseFunctionSchemaT", bound=BaseFunctionSchema[Any])


class BaseFunctionToolSchema(Generic[BaseFunctionSchemaT]):
    def __init__(self, function_schema: BaseFunctionSchemaT):
        self._function_schema = function_schema

    def to_dict(self) -> ToolParam:
        return {
            "name": self._function_schema.name,
            "description": self._function_schema.description or "",
            "input_schema": self._function_schema.parameters,
        }

    def as_tool_choice(self, *, disable_parallel_tool_use: bool) -> ToolChoiceToolParam:
        return {"type": "tool", "name": self._function_schema.name}


class AnthropicStreamParser(StreamParser[MessageStreamEvent]):
    def is_content(self, item: MessageStreamEvent) -> bool:
        return item.type == "content_block_delta"

    def get_content(self, item: MessageStreamEvent) -> str | None:
        if item.type == "text":
            return item.text
        return None

    def is_tool_call(self, item: MessageStreamEvent) -> bool:
        return (
            item.type == "content_block_start" and item.content_block.type == "tool_use"
        )

    def iter_tool_calls(self, item: MessageStreamEvent) -> Iterable[FunctionCallChunk]:
        if item.type == "content_block_start" and item.content_block.type == "tool_use":
            return [
                FunctionCallChunk(
                    id=item.content_block.id, name=item.content_block.name, args=None
                )
            ]
        if item.type == "input_json":
            return [FunctionCallChunk(id=None, name=None, args=item.partial_json)]
        return []


class AnthropicStreamState(StreamState[MessageStreamEvent]):
    def __init__(self) -> None:
        self._current_message_snapshot: anthropic.types.Message | None = (
            None  # TODO: type
        )
        self.usage_ref: list[Usage] = []

    def update(self, item: MessageStreamEvent) -> None:
        self._current_message_snapshot = accumulate_event(
            # Unrecognized event types are ignored
            event=item,  # type: ignore[arg-type]
            current_snapshot=self._current_message_snapshot,
        )
        if item.type == "message_stop":
            assert not self.usage_ref
            self.usage_ref.append(
                Usage(
                    input_tokens=item.message.usage.input_tokens,
                    output_tokens=item.message.usage.output_tokens,
                )
            )

    @property
    def current_message_snapshot(self) -> Message[Any]:
        assert self._current_message_snapshot is not None
        # TODO: Possible to return AssistantMessage here?
        return _RawMessage(self._current_message_snapshot.model_dump())


def _extract_system_message(
    messages: Iterable[Message[Any]],
) -> tuple[str | anthropic.NotGiven, list[Message[Any]]]:
    system_messages = [m for m in messages if isinstance(m, SystemMessage)]
    if len(system_messages) > 1:
        msg = "Only one system message is allowed per request."
        raise ValueError(msg)
    return (
        system_messages[0].content if system_messages else anthropic.NOT_GIVEN,
        [m for m in messages if not isinstance(m, SystemMessage)],
    )


def _if_given(value: T | None) -> T | anthropic.NotGiven:
    return value if value is not None else anthropic.NOT_GIVEN


R = TypeVar("R")


class AnthropicChatModel(ChatModel):
    """An LLM chat model that uses the `anthropic` python package."""

    def __init__(
        self,
        model: str,
        *,
        api_key: str | None = None,
        base_url: str | None = None,
        max_tokens: int = 1024,
        temperature: float | None = None,
    ):
        self._model = model
        self._api_key = api_key
        self._base_url = base_url
        self._max_tokens = max_tokens
        self._temperature = temperature

        self._client = anthropic.Anthropic(api_key=api_key, base_url=base_url)
        self._async_client = anthropic.AsyncAnthropic(
            api_key=api_key, base_url=base_url
        )

    @property
    def model(self) -> str:
        return self._model

    @property
    def api_key(self) -> str | None:
        return self._api_key

    @property
    def base_url(self) -> str | None:
        return self._base_url

    @property
    def max_tokens(self) -> int:
        return self._max_tokens

    @property
    def temperature(self) -> float | None:
        return self._temperature

    @staticmethod
    def _get_tool_choice(
        *,
        tool_schemas: Sequence[BaseFunctionToolSchema[Any]],
        output_types: Iterable[type],
    ) -> ToolChoiceParam | anthropic.NotGiven:
        """Create the tool choice argument."""
        if contains_string_type(output_types):
            return anthropic.NOT_GIVEN
        disable_parallel_tool_use = not contains_parallel_function_call_type(
            output_types
        )
        if len(tool_schemas) == 1:
            return tool_schemas[0].as_tool_choice(
                disable_parallel_tool_use=disable_parallel_tool_use
            )
        return {"type": "any", "disable_parallel_tool_use": disable_parallel_tool_use}

    @overload
    def complete(
        self,
        messages: Iterable[Message[Any]],
        functions: Any = ...,
        output_types: None = ...,
        *,
        stop: list[str] | None = ...,
    ) -> AssistantMessage[str]: ...

    @overload
    def complete(
        self,
        messages: Iterable[Message[Any]],
        functions: Any = ...,
        output_types: Iterable[type[R]] = ...,
        *,
        stop: list[str] | None = ...,
    ) -> AssistantMessage[R]: ...

    def complete(
        self,
        messages: Iterable[Message[Any]],
        functions: Iterable[Callable[..., Any]] | None = None,
        output_types: Iterable[type[R]] | None = None,
        *,
        stop: list[str] | None = None,
    ) -> AssistantMessage[str] | AssistantMessage[R]:
        """Request an LLM message."""
        if output_types is None:
            output_types = [] if functions else cast(list[type[R]], [str])

        function_schemas = get_function_schemas(functions, output_types)
        tool_schemas = [BaseFunctionToolSchema(schema) for schema in function_schemas]

        system, messages = _extract_system_message(messages)

<<<<<<< HEAD
        def _response_generator() -> Iterator[MessageStreamEvent]:
            with self._client.messages.stream(
                model=self.model,
                messages=_combine_messages(
                    [message_to_anthropic_message(m) for m in messages]
                ),
                max_tokens=self.max_tokens,
                stop_sequences=stop or anthropic.NOT_GIVEN,
                system=system,
                temperature=(
                    self.temperature
                    if self.temperature is not None
                    else anthropic.NOT_GIVEN
                ),
                tools=(
                    [schema.to_dict() for schema in tool_schemas] or anthropic.NOT_GIVEN
                ),
                tool_choice=self._get_tool_choice(
                    tool_schemas=tool_schemas, allow_string_output=allow_string_output
                ),
            ) as stream:
                yield from stream

        response = _response_generator()
        usage_ref, response = _create_usage_ref(response)

        message_start_chunk = next(response)
        assert message_start_chunk.type == "message_start"  # noqa: S101
        first_chunk = next(response)
        assert first_chunk.type == "content_block_start"  # noqa: S101
        response = chain([message_start_chunk, first_chunk], response)

        if (
            first_chunk.type == "content_block_start"
            and first_chunk.content_block.type == "text"
        ):
            streamed_str = StreamedStr(
                chunk.delta.text
                for chunk in response
                if chunk.type == "content_block_delta"
                and chunk.delta.type == "text_delta"
            )
            str_content = validate_str_content(
                streamed_str,
                allow_string_output=allow_string_output,
                streamed=streamed_str_in_output_types,
            )
            return AssistantMessage._with_usage(str_content, usage_ref)  # type: ignore[return-value]

        if (
            first_chunk.type == "content_block_start"
            and first_chunk.content_block.type == "tool_use"
        ):
            tool_calls = _parse_streamed_tool_calls(response, tool_schemas)
            if is_any_origin_subclass(output_types, ParallelFunctionCall):
                content = ParallelFunctionCall(tool_calls)
                return AssistantMessage._with_usage(content, usage_ref)  # type: ignore[return-value]
            # Take only the first tool_call, silently ignore extra chunks
            # TODO: Create generator here that raises error or warns if multiple tool_calls
            content = next(tool_calls)
            return AssistantMessage._with_usage(content, usage_ref)  # type: ignore[return-value]

        msg = f"Could not determine response type for first chunk: {first_chunk.model_dump_json()}"
        raise ValueError(msg)
=======
        response: Iterator[MessageStreamEvent] = self._client.messages.stream(
            model=self.model,
            messages=_combine_messages(
                [message_to_anthropic_message(m) for m in messages]
            ),
            max_tokens=self.max_tokens,
            stop_sequences=_if_given(stop),
            system=system,
            temperature=_if_given(self.temperature),
            tools=[schema.to_dict() for schema in tool_schemas] or anthropic.NOT_GIVEN,
            tool_choice=self._get_tool_choice(
                tool_schemas=tool_schemas, output_types=output_types
            ),
        ).__enter__()
        stream = OutputStream(
            response,
            function_schemas=function_schemas,
            parser=AnthropicStreamParser(),
            state=AnthropicStreamState(),
        )
        return AssistantMessage._with_usage(
            parse_stream(stream, output_types), usage_ref=stream.usage_ref
        )
>>>>>>> d7ae5c26

    @overload
    async def acomplete(
        self,
        messages: Iterable[Message[Any]],
        functions: Any = ...,
        output_types: None = ...,
        *,
        stop: list[str] | None = ...,
    ) -> AssistantMessage[str]: ...

    @overload
    async def acomplete(
        self,
        messages: Iterable[Message[Any]],
        functions: Any = ...,
        output_types: Iterable[type[R]] = ...,
        *,
        stop: list[str] | None = ...,
    ) -> AssistantMessage[R]: ...

    async def acomplete(
        self,
        messages: Iterable[Message[Any]],
        functions: Iterable[Callable[..., Any]] | None = None,
        output_types: Iterable[type[R]] | None = None,
        *,
        stop: list[str] | None = None,
    ) -> AssistantMessage[R] | AssistantMessage[str]:
        """Async version of `complete`."""
        if output_types is None:
            output_types = [] if functions else cast(list[type[R]], [str])

        function_schemas = get_async_function_schemas(functions, output_types)
        tool_schemas = [BaseFunctionToolSchema(schema) for schema in function_schemas]

        system, messages = _extract_system_message(messages)

<<<<<<< HEAD
        async def _response_generator() -> AsyncIterator[MessageStreamEvent]:
            async with self._async_client.messages.stream(
                model=self.model,
                messages=_combine_messages(
                    [message_to_anthropic_message(m) for m in messages]
                ),
                max_tokens=self.max_tokens,
                stop_sequences=stop or anthropic.NOT_GIVEN,
                system=system,
                temperature=(
                    self.temperature
                    if self.temperature is not None
                    else anthropic.NOT_GIVEN
                ),
                tools=(
                    [schema.to_dict() for schema in tool_schemas] or anthropic.NOT_GIVEN
                ),
                tool_choice=self._get_tool_choice(
                    tool_schemas=tool_schemas, allow_string_output=allow_string_output
                ),
            ) as stream:
                async for chunk in stream:
                    yield chunk

        response = _response_generator()
        usage_ref, response = _create_usage_ref_async(response)

        message_start_chunk = await anext(response)
        assert message_start_chunk.type == "message_start"  # noqa: S101
        first_chunk = await anext(response)
        assert first_chunk.type == "content_block_start"  # noqa: S101
        response = achain(async_iter([message_start_chunk, first_chunk]), response)

        if (
            first_chunk.type == "content_block_start"
            and first_chunk.content_block.type == "text"
        ):
            async_streamed_str = AsyncStreamedStr(
                chunk.delta.text
                async for chunk in response
                if chunk.type == "content_block_delta"
                and chunk.delta.type == "text_delta"
            )
            str_content = await avalidate_str_content(
                async_streamed_str,
                allow_string_output=allow_string_output,
                streamed=async_streamed_str_in_output_types,
            )
            return AssistantMessage._with_usage(str_content, usage_ref)  # type: ignore[return-value]

        if (
            first_chunk.type == "content_block_start"
            and first_chunk.content_block.type == "tool_use"
        ):
            tool_calls = _aparse_streamed_tool_calls(response, tool_schemas)
            if is_any_origin_subclass(output_types, AsyncParallelFunctionCall):
                content = AsyncParallelFunctionCall(tool_calls)
                return AssistantMessage._with_usage(content, usage_ref)  # type: ignore[return-value]
            # Take only the first tool_call, silently ignore extra chunks
            # TODO: Create generator here that raises error or warns if multiple tool_calls
            content = await anext(tool_calls)
            return AssistantMessage._with_usage(content, usage_ref)  # type: ignore[return-value]

        msg = "Could not determine response type"
        raise ValueError(msg)
=======
        response: AsyncIterator[
            MessageStreamEvent
        ] = await self._async_client.messages.stream(
            model=self.model,
            messages=_combine_messages(
                [message_to_anthropic_message(m) for m in messages]
            ),
            max_tokens=self.max_tokens,
            stop_sequences=_if_given(stop),
            system=system,
            temperature=_if_given(self.temperature),
            tools=[schema.to_dict() for schema in tool_schemas] or anthropic.NOT_GIVEN,
            tool_choice=self._get_tool_choice(
                tool_schemas=tool_schemas, output_types=output_types
            ),
        ).__aenter__()
        stream = AsyncOutputStream(
            response,
            function_schemas=function_schemas,
            parser=AnthropicStreamParser(),
            state=AnthropicStreamState(),
        )
        return AssistantMessage._with_usage(
            await aparse_stream(stream, output_types), usage_ref=stream.usage_ref
        )
>>>>>>> d7ae5c26
<|MERGE_RESOLUTION|>--- conflicted
+++ resolved
@@ -7,10 +7,6 @@
 from typing import Any, Generic, TypeVar, cast, overload
 
 import filetype
-<<<<<<< HEAD
-from pydantic import ValidationError
-=======
->>>>>>> d7ae5c26
 
 from magentic._parsing import contains_parallel_function_call_type, contains_string_type
 from magentic.chat_model.base import ChatModel, aparse_stream, parse_stream
@@ -39,11 +35,7 @@
     StreamParser,
     StreamState,
 )
-<<<<<<< HEAD
-from magentic.typing import is_any_origin_subclass, is_origin_subclass
-=======
 from magentic.function_call import FunctionCall, ParallelFunctionCall, _create_unique_id
->>>>>>> d7ae5c26
 from magentic.vision import UserImageMessage
 
 try:
@@ -252,16 +244,7 @@
                 content.append({"type": "text", "text": message["content"]})
             else:
                 content.append(message["content"])
-<<<<<<< HEAD
-        combined_messages.append(
-            {
-                "role": role,  # type: ignore[assignment]
-                "content": content,
-            }
-        )
-=======
         combined_messages.append({"role": role, "content": content})
->>>>>>> d7ae5c26
     return combined_messages
 
 
@@ -457,72 +440,6 @@
 
         system, messages = _extract_system_message(messages)
 
-<<<<<<< HEAD
-        def _response_generator() -> Iterator[MessageStreamEvent]:
-            with self._client.messages.stream(
-                model=self.model,
-                messages=_combine_messages(
-                    [message_to_anthropic_message(m) for m in messages]
-                ),
-                max_tokens=self.max_tokens,
-                stop_sequences=stop or anthropic.NOT_GIVEN,
-                system=system,
-                temperature=(
-                    self.temperature
-                    if self.temperature is not None
-                    else anthropic.NOT_GIVEN
-                ),
-                tools=(
-                    [schema.to_dict() for schema in tool_schemas] or anthropic.NOT_GIVEN
-                ),
-                tool_choice=self._get_tool_choice(
-                    tool_schemas=tool_schemas, allow_string_output=allow_string_output
-                ),
-            ) as stream:
-                yield from stream
-
-        response = _response_generator()
-        usage_ref, response = _create_usage_ref(response)
-
-        message_start_chunk = next(response)
-        assert message_start_chunk.type == "message_start"  # noqa: S101
-        first_chunk = next(response)
-        assert first_chunk.type == "content_block_start"  # noqa: S101
-        response = chain([message_start_chunk, first_chunk], response)
-
-        if (
-            first_chunk.type == "content_block_start"
-            and first_chunk.content_block.type == "text"
-        ):
-            streamed_str = StreamedStr(
-                chunk.delta.text
-                for chunk in response
-                if chunk.type == "content_block_delta"
-                and chunk.delta.type == "text_delta"
-            )
-            str_content = validate_str_content(
-                streamed_str,
-                allow_string_output=allow_string_output,
-                streamed=streamed_str_in_output_types,
-            )
-            return AssistantMessage._with_usage(str_content, usage_ref)  # type: ignore[return-value]
-
-        if (
-            first_chunk.type == "content_block_start"
-            and first_chunk.content_block.type == "tool_use"
-        ):
-            tool_calls = _parse_streamed_tool_calls(response, tool_schemas)
-            if is_any_origin_subclass(output_types, ParallelFunctionCall):
-                content = ParallelFunctionCall(tool_calls)
-                return AssistantMessage._with_usage(content, usage_ref)  # type: ignore[return-value]
-            # Take only the first tool_call, silently ignore extra chunks
-            # TODO: Create generator here that raises error or warns if multiple tool_calls
-            content = next(tool_calls)
-            return AssistantMessage._with_usage(content, usage_ref)  # type: ignore[return-value]
-
-        msg = f"Could not determine response type for first chunk: {first_chunk.model_dump_json()}"
-        raise ValueError(msg)
-=======
         response: Iterator[MessageStreamEvent] = self._client.messages.stream(
             model=self.model,
             messages=_combine_messages(
@@ -546,7 +463,6 @@
         return AssistantMessage._with_usage(
             parse_stream(stream, output_types), usage_ref=stream.usage_ref
         )
->>>>>>> d7ae5c26
 
     @overload
     async def acomplete(
@@ -585,73 +501,6 @@
 
         system, messages = _extract_system_message(messages)
 
-<<<<<<< HEAD
-        async def _response_generator() -> AsyncIterator[MessageStreamEvent]:
-            async with self._async_client.messages.stream(
-                model=self.model,
-                messages=_combine_messages(
-                    [message_to_anthropic_message(m) for m in messages]
-                ),
-                max_tokens=self.max_tokens,
-                stop_sequences=stop or anthropic.NOT_GIVEN,
-                system=system,
-                temperature=(
-                    self.temperature
-                    if self.temperature is not None
-                    else anthropic.NOT_GIVEN
-                ),
-                tools=(
-                    [schema.to_dict() for schema in tool_schemas] or anthropic.NOT_GIVEN
-                ),
-                tool_choice=self._get_tool_choice(
-                    tool_schemas=tool_schemas, allow_string_output=allow_string_output
-                ),
-            ) as stream:
-                async for chunk in stream:
-                    yield chunk
-
-        response = _response_generator()
-        usage_ref, response = _create_usage_ref_async(response)
-
-        message_start_chunk = await anext(response)
-        assert message_start_chunk.type == "message_start"  # noqa: S101
-        first_chunk = await anext(response)
-        assert first_chunk.type == "content_block_start"  # noqa: S101
-        response = achain(async_iter([message_start_chunk, first_chunk]), response)
-
-        if (
-            first_chunk.type == "content_block_start"
-            and first_chunk.content_block.type == "text"
-        ):
-            async_streamed_str = AsyncStreamedStr(
-                chunk.delta.text
-                async for chunk in response
-                if chunk.type == "content_block_delta"
-                and chunk.delta.type == "text_delta"
-            )
-            str_content = await avalidate_str_content(
-                async_streamed_str,
-                allow_string_output=allow_string_output,
-                streamed=async_streamed_str_in_output_types,
-            )
-            return AssistantMessage._with_usage(str_content, usage_ref)  # type: ignore[return-value]
-
-        if (
-            first_chunk.type == "content_block_start"
-            and first_chunk.content_block.type == "tool_use"
-        ):
-            tool_calls = _aparse_streamed_tool_calls(response, tool_schemas)
-            if is_any_origin_subclass(output_types, AsyncParallelFunctionCall):
-                content = AsyncParallelFunctionCall(tool_calls)
-                return AssistantMessage._with_usage(content, usage_ref)  # type: ignore[return-value]
-            # Take only the first tool_call, silently ignore extra chunks
-            # TODO: Create generator here that raises error or warns if multiple tool_calls
-            content = await anext(tool_calls)
-            return AssistantMessage._with_usage(content, usage_ref)  # type: ignore[return-value]
-
-        msg = "Could not determine response type"
-        raise ValueError(msg)
-=======
         response: AsyncIterator[
             MessageStreamEvent
         ] = await self._async_client.messages.stream(
@@ -676,5 +525,4 @@
         )
         return AssistantMessage._with_usage(
             await aparse_stream(stream, output_types), usage_ref=stream.usage_ref
-        )
->>>>>>> d7ae5c26
+        )