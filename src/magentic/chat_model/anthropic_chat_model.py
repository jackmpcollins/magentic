import json
from collections.abc import AsyncIterator, Callable, Iterable, Iterator
from enum import Enum
from functools import singledispatch
from itertools import chain, groupby
from typing import Any, AsyncIterable, Generic, Sequence, TypeVar, cast, overload

from pydantic import ValidationError

from magentic import FunctionResultMessage
from magentic.chat_model.base import (
    ChatModel,
    StructuredOutputError,
    avalidate_str_content,
    validate_str_content,
)
from magentic.chat_model.function_schema import (
    AsyncFunctionSchema,
    BaseFunctionSchema,
    FunctionCallFunctionSchema,
    FunctionSchema,
    async_function_schema_for_type,
    function_schema_for_type,
)
from magentic.chat_model.message import (
    AssistantMessage,
    Message,
    SystemMessage,
    Usage,
    UserMessage,
    _assistant_message_with_usage,
)
from magentic.function_call import (
    AsyncParallelFunctionCall,
    FunctionCall,
    ParallelFunctionCall,
    _create_unique_id,
)
from magentic.streaming import (
    AsyncStreamedStr,
    StreamedStr,
    achain,
    agroupby,
    async_iter,
)
from magentic.typing import is_any_origin_subclass, is_origin_subclass

try:
    import anthropic
    from anthropic.types.beta.tools import (
        ToolParam,
        ToolsBetaContentBlockDeltaEvent,
        ToolsBetaContentBlockStartEvent,
        ToolsBetaMessageParam,
        ToolsBetaMessageStreamEvent,
        ToolUseBlock,
    )
<<<<<<< HEAD
    from anthropic.types.usage import Usage as AnthropicUsage
=======
    from anthropic.types.beta.tools.message_create_params import ToolChoice
>>>>>>> 22c0c552
except ImportError as error:
    msg = "To use AnthropicChatModel you must install the `anthropic` package using `pip install 'magentic[anthropic]'`."
    raise ImportError(msg) from error


class AnthropicMessageRole(Enum):
    ASSISTANT = "assistant"
    USER = "user"


@singledispatch
def message_to_anthropic_message(message: Message[Any]) -> ToolsBetaMessageParam:
    """Convert a Message to an OpenAI message."""
    # TODO: Add instructions for registering new Message type to this error message
    raise NotImplementedError(type(message))


@message_to_anthropic_message.register
def _(message: UserMessage) -> ToolsBetaMessageParam:
    return {"role": AnthropicMessageRole.USER.value, "content": message.content}


@message_to_anthropic_message.register(AssistantMessage)
def _(message: AssistantMessage[Any]) -> ToolsBetaMessageParam:
    if isinstance(message.content, str):
        return {
            "role": AnthropicMessageRole.ASSISTANT.value,
            "content": message.content,
        }

    function_schema: FunctionSchema[Any]

    if isinstance(message.content, FunctionCall):
        function_schema = FunctionCallFunctionSchema(message.content.function)
        return {
            "role": AnthropicMessageRole.ASSISTANT.value,
            "content": [
                {
                    "type": "tool_use",
                    "id": message.content._unique_id,
                    "name": function_schema.name,
                    "input": json.loads(
                        function_schema.serialize_args(message.content)
                    ),
                }
            ],
        }

    if isinstance(message.content, ParallelFunctionCall):
        return {
            "role": AnthropicMessageRole.ASSISTANT.value,
            "content": [
                {
                    "type": "tool_use",
                    "id": function_call._unique_id,
                    "name": FunctionCallFunctionSchema(function_call.function).name,
                    "input": json.loads(
                        FunctionCallFunctionSchema(
                            function_call.function
                        ).serialize_args(function_call)
                    ),
                }
                for function_call in message.content
            ],
        }

    function_schema = function_schema_for_type(type(message.content))
    return {
        "role": AnthropicMessageRole.ASSISTANT.value,
        "content": [
            {
                "type": "tool_use",
                # Can be random because no result will be inserted back into the chat
                "id": _create_unique_id(),
                "name": function_schema.name,
                "input": json.loads(function_schema.serialize_args(message.content)),
            }
        ],
    }


@message_to_anthropic_message.register(FunctionResultMessage)
def _(message: FunctionResultMessage[Any]) -> ToolsBetaMessageParam:
    function_schema = function_schema_for_type(type(message.content))
    return {
        "role": AnthropicMessageRole.USER.value,
        "content": [
            {
                "type": "tool_result",
                "tool_use_id": message.function_call._unique_id,
                "content": json.loads(function_schema.serialize_args(message.content)),
            }
        ],
    }


T = TypeVar("T")
BaseFunctionSchemaT = TypeVar("BaseFunctionSchemaT", bound=BaseFunctionSchema[Any])


class BaseFunctionToolSchema(Generic[BaseFunctionSchemaT]):
    def __init__(self, function_schema: BaseFunctionSchemaT):
        self._function_schema = function_schema

    def to_dict(self) -> ToolParam:
        return {
            "name": self._function_schema.name,
            "description": self._function_schema.description or "",
            "input_schema": self._function_schema.parameters,
        }

    def as_tool_choice(self) -> ToolChoice:
        return {"type": "tool", "name": self._function_schema.name}


# TODO: Generalize this to BaseToolSchema when that is created
BeseToolSchemaT = TypeVar("BeseToolSchemaT", bound=BaseFunctionToolSchema[Any])


def select_tool_schema(
    tool_call: ToolUseBlock,
    tool_schemas: Iterable[BeseToolSchemaT],
) -> BeseToolSchemaT:
    """Select the tool schema based on the response chunk."""
    for tool_schema in tool_schemas:
        if tool_schema._function_schema.name == tool_call.name:
            return tool_schema

    msg = f"Unknown tool call: {tool_call.model_dump_json()}"
    raise ValueError(msg)


class FunctionToolSchema(BaseFunctionToolSchema[FunctionSchema[T]]):
    def parse_tool_call(self, chunks: Iterable[ToolsBetaMessageStreamEvent]) -> T:
        return self._function_schema.parse_args(
            chunk.delta.partial_json
            for chunk in chunks
            if chunk.type == "content_block_delta"
            if chunk.delta.type == "input_json_delta"
        )


class AsyncFunctionToolSchema(BaseFunctionToolSchema[AsyncFunctionSchema[T]]):
    async def aparse_tool_call(
        self, chunks: AsyncIterable[ToolsBetaMessageStreamEvent]
    ) -> T:
        return await self._function_schema.aparse_args(
            chunk.delta.partial_json
            async for chunk in chunks
            if chunk.type == "content_block_delta"
            if chunk.delta.type == "input_json_delta"
        )


def parse_streamed_tool_calls(
    response: Iterable[ToolsBetaMessageStreamEvent],
    tool_schemas: Iterable[FunctionToolSchema[T]],
) -> Iterator[T]:
    all_tool_call_chunks = (
        cast(ToolsBetaContentBlockStartEvent | ToolsBetaContentBlockDeltaEvent, chunk)
        for chunk in response
        if chunk.type in ("content_block_start", "content_block_delta")
    )
    for _, tool_call_chunks in groupby(all_tool_call_chunks, lambda x: x.index):
        first_chunk = next(tool_call_chunks)
        assert first_chunk.type == "content_block_start"  # noqa: S101
        assert first_chunk.content_block.type == "tool_use"  # noqa: S101
        tool_schema = select_tool_schema(first_chunk.content_block, tool_schemas)
        yield tool_schema.parse_tool_call(tool_call_chunks)  # noqa: B031


async def aparse_streamed_tool_calls(
    response: AsyncIterable[ToolsBetaMessageStreamEvent],
    tool_schemas: Iterable[AsyncFunctionToolSchema[T]],
) -> AsyncIterator[T]:
    all_tool_call_chunks = (
        cast(ToolsBetaContentBlockStartEvent | ToolsBetaContentBlockDeltaEvent, chunk)
        async for chunk in response
        if chunk.type in ("content_block_start", "content_block_delta")
    )
    async for _, tool_call_chunks in agroupby(all_tool_call_chunks, lambda x: x.index):
        first_chunk = await anext(tool_call_chunks)
        assert first_chunk.type == "content_block_start"  # noqa: S101
        assert first_chunk.content_block.type == "tool_use"  # noqa: S101
        tool_schema = select_tool_schema(first_chunk.content_block, tool_schemas)
        yield await tool_schema.aparse_tool_call(tool_call_chunks)


def _extract_system_message(
    messages: Iterable[Message[Any]],
) -> tuple[str | anthropic.NotGiven, list[Message[Any]]]:
    system_messages = [m for m in messages if isinstance(m, SystemMessage)]
    if len(system_messages) > 1:
        msg = "Only one system message is allowed per request."
        raise ValueError(msg)
    return (
        system_messages[0].content if system_messages else anthropic.NOT_GIVEN,
        [m for m in messages if not isinstance(m, SystemMessage)],
    )


def _assistant_message(content: T, usage: AnthropicUsage) -> AssistantMessage[T]:
    """Create an AssistantMessage with the given content and Anthropic usage onject."""
    _usage = Usage(
        input_tokens=usage.input_tokens,
        output_tokens=usage.output_tokens,
    )
    return _assistant_message_with_usage(content, usage_pointer=[_usage])


R = TypeVar("R")


STR_OR_FUNCTIONCALL_TYPE = (
    str,
    StreamedStr,
    AsyncStreamedStr,
    FunctionCall,
    ParallelFunctionCall,
    AsyncParallelFunctionCall,
)


class AnthropicChatModel(ChatModel):
    """An LLM chat model that uses the `anthropic` python package."""

    def __init__(
        self,
        model: str,
        *,
        api_key: str | None = None,
        base_url: str | None = None,
        max_tokens: int = 1024,
        temperature: float | None = None,
    ):
        self._model = model
        self._api_key = api_key
        self._base_url = base_url
        self._max_tokens = max_tokens
        self._temperature = temperature

        self._client = anthropic.Anthropic(api_key=api_key, base_url=base_url)
        self._async_client = anthropic.AsyncAnthropic(
            api_key=api_key, base_url=base_url
        )

    @property
    def model(self) -> str:
        return self._model

    @property
    def api_key(self) -> str | None:
        return self._api_key

    @property
    def base_url(self) -> str | None:
        return self._base_url

    @property
    def max_tokens(self) -> int:
        return self._max_tokens

    @property
    def temperature(self) -> float | None:
        return self._temperature

    @staticmethod
    def _get_tool_choice(
        *,
        tool_schemas: Sequence[BaseFunctionToolSchema[Any]],
        allow_string_output: bool,
    ) -> ToolChoice | anthropic.NotGiven:
        """Create the tool choice argument."""
        if allow_string_output:
            return anthropic.NOT_GIVEN
        if len(tool_schemas) == 1:
            return tool_schemas[0].as_tool_choice()
        return {"type": "any"}

    @overload
    def complete(
        self,
        messages: Iterable[Message[Any]],
        functions: Any = ...,
        output_types: None = ...,
        *,
        stop: list[str] | None = ...,
    ) -> AssistantMessage[str]: ...

    @overload
    def complete(
        self,
        messages: Iterable[Message[Any]],
        functions: Any = ...,
        output_types: Iterable[type[R]] = ...,
        *,
        stop: list[str] | None = ...,
    ) -> AssistantMessage[R]: ...

    def complete(
        self,
        messages: Iterable[Message[Any]],
        functions: Iterable[Callable[..., Any]] | None = None,
        output_types: Iterable[type[R]] | None = None,
        *,
        stop: list[str] | None = None,
    ) -> AssistantMessage[str] | AssistantMessage[R]:
        """Request an LLM message."""
        if output_types is None:
            output_types = [] if functions else cast(list[type[R]], [str])

        # TODO: Check that Function calls types match functions
        function_schemas = [FunctionCallFunctionSchema(f) for f in functions or []] + [
            function_schema_for_type(type_)
            for type_ in output_types
            if not is_origin_subclass(type_, STR_OR_FUNCTIONCALL_TYPE)
        ]
        tool_schemas = [FunctionToolSchema(schema) for schema in function_schemas]

        str_in_output_types = is_any_origin_subclass(output_types, str)
        streamed_str_in_output_types = is_any_origin_subclass(output_types, StreamedStr)
        allow_string_output = str_in_output_types or streamed_str_in_output_types

        system, messages = _extract_system_message(messages)

        def _response_generator() -> Iterator[ToolsBetaMessageStreamEvent]:
            with self._client.beta.tools.messages.stream(
                model=self.model,
                messages=[message_to_anthropic_message(m) for m in messages],
                max_tokens=self.max_tokens,
                stop_sequences=stop or anthropic.NOT_GIVEN,
                system=system,
                temperature=(
                    self.temperature
                    if self.temperature is not None
                    else anthropic.NOT_GIVEN
                ),
                tools=(
                    [schema.to_dict() for schema in tool_schemas] or anthropic.NOT_GIVEN
                ),
                tool_choice=self._get_tool_choice(
                    tool_schemas=tool_schemas, allow_string_output=allow_string_output
                ),
            ) as stream:
                yield from stream

        response = _response_generator()
        first_chunk = next(response)
        if first_chunk.type == "message_start":
            first_chunk = next(response)
        assert first_chunk.type == "content_block_start"  # noqa: S101
        response = chain([first_chunk], response)

        if (
            first_chunk.type == "content_block_start"
            and first_chunk.content_block.type == "text"
        ):
            streamed_str = StreamedStr(
                chunk.delta.text
                for chunk in response
                if chunk.type == "content_block_delta"
                and chunk.delta.type == "text_delta"
            )
            str_content = validate_str_content(
                streamed_str,
                allow_string_output=allow_string_output,
                streamed=streamed_str_in_output_types,
            )
            return _assistant_message(str_content, response.usage)  # type: ignore[return-value]

        if (
            first_chunk.type == "content_block_start"
            and first_chunk.content_block.type == "tool_use"
        ):
            try:
                if is_any_origin_subclass(output_types, ParallelFunctionCall):
                    content = ParallelFunctionCall(
                        parse_streamed_tool_calls(response, tool_schemas)
                    )
                    return _assistant_message(content, response.usage)  # type: ignore[return-value]
                # Take only the first tool_call, silently ignore extra chunks
                # TODO: Create generator here that raises error or warns if multiple tool_calls
<<<<<<< HEAD
                content = next(parse_tool_calls(response, tool_schemas))
                return _assistant_message(content, response.usage)  # type: ignore[return-value]
=======
                content = next(parse_streamed_tool_calls(response, tool_schemas))
                return AssistantMessage(content)  # type: ignore[return-value]
>>>>>>> 22c0c552
            except ValidationError as e:
                msg = (
                    "Failed to parse model output. You may need to update your prompt"
                    " to encourage the model to return a specific type."
                )
                raise StructuredOutputError(msg) from e

        msg = f"Could not determine response type for first chunk: {first_chunk.model_dump_json()}"
        raise ValueError(msg)

    @overload
    async def acomplete(
        self,
        messages: Iterable[Message[Any]],
        functions: Any = ...,
        output_types: None = ...,
        *,
        stop: list[str] | None = ...,
    ) -> AssistantMessage[str]: ...

    @overload
    async def acomplete(
        self,
        messages: Iterable[Message[Any]],
        functions: Any = ...,
        output_types: Iterable[type[R]] = ...,
        *,
        stop: list[str] | None = ...,
    ) -> AssistantMessage[R]: ...

    async def acomplete(
        self,
        messages: Iterable[Message[Any]],
        functions: Iterable[Callable[..., Any]] | None = None,
        output_types: Iterable[type[R]] | None = None,
        *,
        stop: list[str] | None = None,
    ) -> AssistantMessage[R] | AssistantMessage[str]:
        """Async version of `complete`."""
        if output_types is None:
            output_types = [] if functions else cast(list[type[R]], [str])

        function_schemas = [FunctionCallFunctionSchema(f) for f in functions or []] + [
            async_function_schema_for_type(type_)
            for type_ in output_types
            if not is_origin_subclass(type_, STR_OR_FUNCTIONCALL_TYPE)
        ]
        tool_schemas = [AsyncFunctionToolSchema(schema) for schema in function_schemas]

        str_in_output_types = is_any_origin_subclass(output_types, str)
        async_streamed_str_in_output_types = is_any_origin_subclass(
            output_types, AsyncStreamedStr
        )
        allow_string_output = str_in_output_types or async_streamed_str_in_output_types

        system, messages = _extract_system_message(messages)

        async def _response_generator() -> AsyncIterator[ToolsBetaMessageStreamEvent]:
            async with self._async_client.beta.tools.messages.stream(
                model=self.model,
                messages=[message_to_anthropic_message(m) for m in messages],
                max_tokens=self.max_tokens,
                stop_sequences=stop or anthropic.NOT_GIVEN,
                system=system,
                temperature=(
                    self.temperature
                    if self.temperature is not None
                    else anthropic.NOT_GIVEN
                ),
                tools=(
                    [schema.to_dict() for schema in tool_schemas] or anthropic.NOT_GIVEN
                ),
                tool_choice=self._get_tool_choice(
                    tool_schemas=tool_schemas, allow_string_output=allow_string_output
                ),
            ) as stream:
                async for chunk in stream:
                    yield chunk

        response = _response_generator()
        first_chunk = await anext(response)
        if first_chunk.type == "message_start":
            first_chunk = await anext(response)
        assert first_chunk.type == "content_block_start"  # noqa: S101
        response = achain(async_iter([first_chunk]), response)

        if (
            first_chunk.type == "content_block_start"
            and first_chunk.content_block.type == "text"
        ):
            async_streamed_str = AsyncStreamedStr(
                chunk.delta.text
                async for chunk in response
                if chunk.type == "content_block_delta"
                and chunk.delta.type == "text_delta"
            )
            str_content = await avalidate_str_content(
                async_streamed_str,
                allow_string_output=allow_string_output,
                streamed=async_streamed_str_in_output_types,
            )
            return _assistant_message(str_content, response.usage)  # type: ignore[return-value]

        if (
            first_chunk.type == "content_block_start"
            and first_chunk.content_block.type == "tool_use"
        ):
            try:
                if is_any_origin_subclass(output_types, AsyncParallelFunctionCall):
                    content = AsyncParallelFunctionCall(
                        aparse_streamed_tool_calls(response, tool_schemas)
                    )
                    return _assistant_message(content, response.usage)  # type: ignore[return-value]
                # Take only the first tool_call, silently ignore extra chunks
                # TODO: Create generator here that raises error or warns if multiple tool_calls
<<<<<<< HEAD
                content = await anext(aparse_tool_calls(response, tool_schemas))
                return _assistant_message(content, response.usage)  # type: ignore[return-value]
=======
                content = await anext(
                    aparse_streamed_tool_calls(response, tool_schemas)
                )
                return AssistantMessage(content)  # type: ignore[return-value]
>>>>>>> 22c0c552
            except ValidationError as e:
                msg = (
                    "Failed to parse model output. You may need to update your prompt"
                    " to encourage the model to return a specific type."
                )
                raise StructuredOutputError(msg) from e

        msg = "Could not determine response type"
        raise ValueError(msg)<|MERGE_RESOLUTION|>--- conflicted
+++ resolved
@@ -55,11 +55,8 @@
         ToolsBetaMessageStreamEvent,
         ToolUseBlock,
     )
-<<<<<<< HEAD
+    from anthropic.types.beta.tools.message_create_params import ToolChoice
     from anthropic.types.usage import Usage as AnthropicUsage
-=======
-    from anthropic.types.beta.tools.message_create_params import ToolChoice
->>>>>>> 22c0c552
 except ImportError as error:
     msg = "To use AnthropicChatModel you must install the `anthropic` package using `pip install 'magentic[anthropic]'`."
     raise ImportError(msg) from error
@@ -442,13 +439,8 @@
                     return _assistant_message(content, response.usage)  # type: ignore[return-value]
                 # Take only the first tool_call, silently ignore extra chunks
                 # TODO: Create generator here that raises error or warns if multiple tool_calls
-<<<<<<< HEAD
-                content = next(parse_tool_calls(response, tool_schemas))
+                content = next(parse_streamed_tool_calls(response, tool_schemas))
                 return _assistant_message(content, response.usage)  # type: ignore[return-value]
-=======
-                content = next(parse_streamed_tool_calls(response, tool_schemas))
-                return AssistantMessage(content)  # type: ignore[return-value]
->>>>>>> 22c0c552
             except ValidationError as e:
                 msg = (
                     "Failed to parse model output. You may need to update your prompt"
@@ -564,15 +556,10 @@
                     return _assistant_message(content, response.usage)  # type: ignore[return-value]
                 # Take only the first tool_call, silently ignore extra chunks
                 # TODO: Create generator here that raises error or warns if multiple tool_calls
-<<<<<<< HEAD
-                content = await anext(aparse_tool_calls(response, tool_schemas))
-                return _assistant_message(content, response.usage)  # type: ignore[return-value]
-=======
                 content = await anext(
                     aparse_streamed_tool_calls(response, tool_schemas)
                 )
-                return AssistantMessage(content)  # type: ignore[return-value]
->>>>>>> 22c0c552
+                return _assistant_message(content, response.usage)  # type: ignore[return-value]
             except ValidationError as e:
                 msg = (
                     "Failed to parse model output. You may need to update your prompt"
