--- conflicted
+++ resolved
@@ -151,22 +151,6 @@
 class ToolResultMessage(Message[ContentT], Generic[ContentT]):
     """A message containing the result of a tool call."""
 
-<<<<<<< HEAD
-    def __init__(self, content: ContentT, tool_call_id: str):
-        super().__init__(content)
-        self._tool_call_id = tool_call_id
-
-    def __repr__(self) -> str:
-        return f"{self.__class__.__name__}({self.content!r}, {self._tool_call_id!r})"
-
-    @property
-    def tool_call_id(self) -> str:
-        return self._tool_call_id
-
-    def format(self, **kwargs: Any) -> "ToolResultMessage[ContentT]":
-        del kwargs
-        return ToolResultMessage(self.content, self._tool_call_id)
-=======
     role: Literal["tool"] = "tool"
     tool_call_id: str
 
@@ -179,7 +163,6 @@
     def format(self, **kwargs: Any) -> "ToolResultMessage[ContentT]":
         del kwargs
         return ToolResultMessage(self.content, self.tool_call_id)
->>>>>>> 1ea3931c
 
 
 class FunctionResultMessage(ToolResultMessage[ContentT], Generic[ContentT]):
@@ -206,11 +189,7 @@
         function_call: FunctionCall[Awaitable[ContentT]] | FunctionCall[ContentT],
         **data: Any,
     ):
-<<<<<<< HEAD
-        super().__init__(content, function_call._unique_id)
-=======
         super().__init__(content=content, tool_call_id=function_call._unique_id, **data)
->>>>>>> 1ea3931c
         self._function_call = function_call
 
     def __repr__(self) -> str:
