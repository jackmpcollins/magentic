--- conflicted
+++ resolved
@@ -152,7 +152,6 @@
 
 @message_to_openai_message.register(ToolResultMessage)
 def _(message: ToolResultMessage[Any]) -> ChatCompletionMessageParam:
-<<<<<<< HEAD
     if isinstance(message.content, str):
         content = message.content
     else:
@@ -162,13 +161,6 @@
         "role": OpenaiMessageRole.TOOL.value,
         "tool_call_id": message.tool_call_id,
         "content": content,
-=======
-    function_schema = function_schema_for_type(type(message.content))
-    return {
-        "role": OpenaiMessageRole.TOOL.value,
-        "tool_call_id": message.tool_call_id,
-        "content": function_schema.serialize_args(message.content),
->>>>>>> 1ea3931c
     }
 
 
