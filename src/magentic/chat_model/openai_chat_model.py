--- conflicted
+++ resolved
@@ -1,9 +1,5 @@
 import base64
-<<<<<<< HEAD
-from collections.abc import AsyncIterable, AsyncIterator, Callable, Iterable, Iterator
-=======
 from collections.abc import AsyncIterator, Callable, Iterable, Iterator, Sequence
->>>>>>> d7ae5c26
 from enum import Enum
 from functools import singledispatch
 from typing import Any, Generic, Literal, TypeVar, cast, overload
@@ -49,12 +45,8 @@
     StreamParser,
     StreamState,
 )
-<<<<<<< HEAD
-from magentic.typing import is_any_origin_subclass, is_origin_subclass
-=======
 from magentic.function_call import FunctionCall, ParallelFunctionCall, _create_unique_id
 from magentic.streaming import StreamedStr
->>>>>>> d7ae5c26
 from magentic.vision import UserImageMessage
 
 
