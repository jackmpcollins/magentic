--- conflicted
+++ resolved
@@ -186,17 +186,13 @@
 class OpenaiChatModel:
     """An LLM chat model that uses the `openai` python package."""
 
-<<<<<<< HEAD
-    def __init__(self, model: str, temperature: float | None = None):
-=======
     def __init__(
         self,
-        model: str | None = None,
+        model: str,
         *,
         max_tokens: int | None = None,
         temperature: float | None = None,
     ):
->>>>>>> ab8e2a1a
         self._model = model
         self._max_tokens = max_tokens
         self._temperature = temperature
@@ -207,9 +203,7 @@
 
     @property
     def max_tokens(self) -> int | None:
-        if self._max_tokens is not None:
-            return self._max_tokens
-        return get_settings().openai_max_tokens
+        return self._max_tokens
 
     @property
     def temperature(self) -> float | None:
