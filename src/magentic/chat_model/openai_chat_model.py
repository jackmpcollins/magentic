from collections.abc import AsyncIterator, Callable, Iterable, Iterator, Sequence
from enum import Enum
from functools import singledispatch
from typing import Any, Generic, Literal, TypeVar, cast

import openai
from openai.lib.streaming.chat import ChatCompletionStreamState
from openai.types.chat import (
    ChatCompletionChunk,
    ChatCompletionContentPartParam,
    ChatCompletionMessageParam,
    ChatCompletionMessageToolCallParam,
    ChatCompletionNamedToolChoiceParam,
    ChatCompletionStreamOptionsParam,
    ChatCompletionToolChoiceOptionParam,
    ChatCompletionToolParam,
    ChatCompletionUserMessageParam,
)

from magentic._parsing import contains_parallel_function_call_type, contains_string_type
from magentic._streamed_response import AsyncStreamedResponse, StreamedResponse
from magentic.chat_model.base import ChatModel, OutputT, aparse_stream, parse_stream
from magentic.chat_model.function_schema import (
    BaseFunctionSchema,
    FunctionCallFunctionSchema,
    function_schema_for_type,
    get_async_function_schemas,
    get_function_schemas,
)
from magentic.chat_model.message import (
    AssistantMessage,
    ImageBytes,
    ImageUrl,
    Message,
    SystemMessage,
    ToolResultMessage,
    Usage,
    UserMessage,
    _RawMessage,
)
from magentic.chat_model.stream import (
    AsyncOutputStream,
    FunctionCallChunk,
    OutputStream,
    StreamParser,
    StreamState,
)
from magentic.function_call import (
    AsyncParallelFunctionCall,
    FunctionCall,
    ParallelFunctionCall,
    _create_unique_id,
)
from magentic.streaming import AsyncStreamedStr, StreamedStr
from magentic.vision import UserImageMessage


class OpenaiMessageRole(Enum):
    ASSISTANT = "assistant"
    SYSTEM = "system"
    TOOL = "tool"
    USER = "user"


@singledispatch
def message_to_openai_message(message: Message[Any]) -> ChatCompletionMessageParam:
    """Convert a Message to an OpenAI message."""
    # TODO: Add instructions for registering new Message type to this error message
    raise NotImplementedError(type(message))


@singledispatch
async def async_message_to_openai_message(
    message: Message[Any],
) -> ChatCompletionMessageParam:
    """Async version of `message_to_openai_message`."""
    return message_to_openai_message(message)


@message_to_openai_message.register(_RawMessage)
def _(message: _RawMessage[Any]) -> ChatCompletionMessageParam:
    assert isinstance(message.content, dict)
    assert "role" in message.content
    assert "content" in message.content
    return cast(ChatCompletionMessageParam, message.content)


@message_to_openai_message.register
def _(message: SystemMessage) -> ChatCompletionMessageParam:
    return {"role": OpenaiMessageRole.SYSTEM.value, "content": message.content}


@message_to_openai_message.register(UserMessage)
def _(message: UserMessage[Any]) -> ChatCompletionUserMessageParam:
    if isinstance(message.content, str):
        return {"role": OpenaiMessageRole.USER.value, "content": message.content}
    if isinstance(message.content, Iterable):
        content: list[ChatCompletionContentPartParam] = []
        for block in message.content:
            if isinstance(block, str):
                content.append({"type": "text", "text": block})
            elif isinstance(block, ImageBytes):
                content.append(
                    {
                        "type": "image_url",
                        "image_url": {
                            "url": f"data:{block.mime_type};base64,{block.as_base64()}"
                        },
                    }
                )
            elif isinstance(block, ImageUrl):
                content.append({"type": "image_url", "image_url": {"url": block.root}})
            else:
                msg = f"Invalid block type: {type(block)}"
                raise TypeError(msg)
        return {"role": OpenaiMessageRole.USER.value, "content": content}
    msg = f"Invalid content type: {type(message.content)}"
    raise TypeError(msg)


@message_to_openai_message.register(UserImageMessage)
def _(message: UserImageMessage[Any]) -> ChatCompletionUserMessageParam:
    if isinstance(message.content, bytes):
        image_bytes = ImageBytes(message.content)
        url = f"data:{image_bytes.mime_type};base64,{image_bytes.as_base64()}"
    elif isinstance(message.content, str):
        url = message.content
    else:
        msg = f"Invalid content type: {type(message.content)}"
        raise TypeError(msg)

    return {
        "role": OpenaiMessageRole.USER.value,
        "content": [{"type": "image_url", "image_url": {"url": url, "detail": "auto"}}],
    }


def _function_call_to_tool_call_block(
    function_call: FunctionCall[Any],
) -> ChatCompletionMessageToolCallParam:
    function_schema = FunctionCallFunctionSchema(function_call.function)
    return {
        "id": function_call._unique_id,
        "type": "function",
        "function": {
            "name": function_schema.name,
            "arguments": function_schema.serialize_args(function_call),
        },
    }


@message_to_openai_message.register(AssistantMessage)
def _(message: AssistantMessage[Any]) -> ChatCompletionMessageParam:
    if isinstance(message.content, str):
        return {"role": OpenaiMessageRole.ASSISTANT.value, "content": message.content}

    if isinstance(message.content, FunctionCall):
        return {
            "role": OpenaiMessageRole.ASSISTANT.value,
            "tool_calls": [_function_call_to_tool_call_block(message.content)],
        }

    if isinstance(message.content, ParallelFunctionCall):
        return {
            "role": OpenaiMessageRole.ASSISTANT.value,
            "tool_calls": [
                _function_call_to_tool_call_block(function_call)
                for function_call in message.content
            ],
        }

    if isinstance(message.content, StreamedResponse):
        content: list[str] = []
        function_calls: list[FunctionCall[Any]] = []
        for item in message.content:
            if isinstance(item, StreamedStr):
                content.append(item.to_string())
            elif isinstance(item, FunctionCall):
                function_calls.append(item)
        return {
            "role": OpenaiMessageRole.ASSISTANT.value,
            "content": " ".join(content),
            "tool_calls": [
                _function_call_to_tool_call_block(function_call)
                for function_call in function_calls
            ],
        }

    function_schema = function_schema_for_type(type(message.content))
    return {
        "role": OpenaiMessageRole.ASSISTANT.value,
        "tool_calls": [
            {
                # Can be random because no result will be inserted back into the chat
                "id": _create_unique_id(),
                "type": "function",
                "function": {
                    "name": function_schema.name,
                    "arguments": function_schema.serialize_args(message.content),
                },
            }
        ],
    }


@async_message_to_openai_message.register(AssistantMessage)
async def _(message: AssistantMessage[Any]) -> ChatCompletionMessageParam:
    if isinstance(message.content, AsyncParallelFunctionCall):
        return {
            "role": OpenaiMessageRole.ASSISTANT.value,
            "tool_calls": [
                _function_call_to_tool_call_block(function_call)
                async for function_call in message.content
            ],
        }

    if isinstance(message.content, AsyncStreamedResponse):
        content: list[str] = []
        function_calls: list[FunctionCall[Any]] = []
        async for item in message.content:
            if isinstance(item, AsyncStreamedStr):
                content.append(await item.to_string())
            elif isinstance(item, FunctionCall):
                function_calls.append(item)
        return {
            "role": OpenaiMessageRole.ASSISTANT.value,
            "content": " ".join(content),
            "tool_calls": [
                _function_call_to_tool_call_block(function_call)
                for function_call in function_calls
            ],
        }
    return message_to_openai_message(message)


@message_to_openai_message.register(ToolResultMessage)
def _(message: ToolResultMessage[Any]) -> ChatCompletionMessageParam:
    if isinstance(message.content, str):
        content = message.content
    else:
        function_schema = function_schema_for_type(type(message.content))
        content = function_schema.serialize_args(message.content)
    return {
        "role": OpenaiMessageRole.TOOL.value,
        "tool_call_id": message.tool_call_id,
        "content": content,
    }


# TODO: Use ToolResultMessage to solve this at magentic level
def _add_missing_tool_calls_responses(
    messages: list[ChatCompletionMessageParam],
) -> list[ChatCompletionMessageParam]:
    """Add null responses for tool calls without a response.

    This is required by OpenAI's API.
    "An assistant message with 'tool_calls' must be followed by tool messages responding to each 'tool_call_id'."
    """
    new_messages: list[ChatCompletionMessageParam] = []
    current_tool_call_responses: set[str] = set()
    for message in reversed(messages):
        if tool_call_id := message.get("tool_call_id"):
            current_tool_call_responses.add(tool_call_id)  # type: ignore[arg-type]
        elif tool_calls := message.get("tool_calls"):
            for tool_call in tool_calls:  # type: ignore[attr-defined]
                if tool_call["id"] not in current_tool_call_responses:
                    new_messages.append(
                        {
                            "role": OpenaiMessageRole.TOOL.value,
                            "tool_call_id": tool_call["id"],
                            "content": "null",
                        }
                    )
                    current_tool_call_responses.add(tool_call["id"])
            current_tool_call_responses = set()

        new_messages.append(message)

    return list(reversed(new_messages))


T = TypeVar("T")
BaseFunctionSchemaT = TypeVar("BaseFunctionSchemaT", bound=BaseFunctionSchema[Any])


class BaseFunctionToolSchema(Generic[BaseFunctionSchemaT]):
    def __init__(self, function_schema: BaseFunctionSchemaT):
        self._function_schema = function_schema

    def as_tool_choice(self) -> ChatCompletionNamedToolChoiceParam:
        return {"type": "function", "function": {"name": self._function_schema.name}}

    def to_dict(self) -> ChatCompletionToolParam:
        return {"type": "function", "function": self._function_schema.dict()}


class OpenaiStreamParser(StreamParser[ChatCompletionChunk]):
    def is_content(self, item: ChatCompletionChunk) -> bool:
        return bool(item.choices and item.choices[0].delta.content)

    def get_content(self, item: ChatCompletionChunk) -> str | None:
        if item.choices and item.choices[0].delta.content:
            return item.choices[0].delta.content
        return None

    def is_tool_call(self, item: ChatCompletionChunk) -> bool:
        return bool(item.choices and item.choices[0].delta.tool_calls)

    def iter_tool_calls(self, item: ChatCompletionChunk) -> Iterator[FunctionCallChunk]:
        if item.choices and item.choices[0].delta.tool_calls:
            for tool_call in item.choices[0].delta.tool_calls:
                if tool_call.function:
                    yield FunctionCallChunk(
                        id=tool_call.id,
                        name=tool_call.function.name,
                        args=tool_call.function.arguments,
                    )


class OpenaiStreamState(StreamState[ChatCompletionChunk]):
    """Tracks the state of the OpenAI model output stream.

    - message snapshot
    - usage
    - stop reason
    """

    def __init__(self) -> None:
        self._chat_completion_stream_state = ChatCompletionStreamState(
            input_tools=openai.NOT_GIVEN,
            response_format=openai.NOT_GIVEN,
        )
        self.usage_ref: list[Usage] = []

        # Keep track of tool call index to add this to Mistral tool calls
        self._current_tool_call_index: int = -1
        self._seen_tool_call_ids: set[str] = set()

    def update(self, item: ChatCompletionChunk) -> None:
        # Add tool call index for Mistral tool calls to make compatible with OpenAI
        # TODO: Remove this fix when MistralChatModel switched to mistral python package
        if item.choices:
            for tool_call_chunk in item.choices[0].delta.tool_calls or []:
                if (
                    tool_call_chunk.id is not None
                    and tool_call_chunk.id not in self._seen_tool_call_ids
                ):
                    self._current_tool_call_index += 1
                    self._seen_tool_call_ids.add(tool_call_chunk.id)
                tool_call_chunk.index = self._current_tool_call_index
        self._chat_completion_stream_state.handle_chunk(item)
        if item.usage:
<<<<<<< HEAD
            # Only keep the last usage
            # Gemini openai-compatible API includes usage in all streamed chunks
            # but OpenAI only includes this in the last chunk
            self.usage_ref.clear()
=======
            # xAI Grok provides usage on every chunk, so cannot assert usage is None here
>>>>>>> d2d9c704
            self.usage_ref.append(
                Usage(
                    input_tokens=item.usage.prompt_tokens,
                    output_tokens=item.usage.completion_tokens,
                )
            )

    @property
    def current_message_snapshot(self) -> Message[Any]:
        snapshot = self._chat_completion_stream_state.current_completion_snapshot
        message = snapshot.choices[0].message
        # TODO: Possible to return AssistantMessage here?
        return _RawMessage(message.model_dump())


def _if_given(value: T | None) -> T | openai.NotGiven:
    return value if value is not None else openai.NOT_GIVEN


class OpenaiChatModel(ChatModel):
    """An LLM chat model that uses the `openai` python package."""

    def __init__(
        self,
        model: str,
        *,
        api_key: str | None = None,
        api_type: Literal["openai", "azure"] = "openai",
        base_url: str | None = None,
        max_tokens: int | None = None,
        seed: int | None = None,
        temperature: float | None = None,
    ):
        self._model = model
        self._api_key = api_key
        self._api_type = api_type
        self._base_url = base_url
        self._max_tokens = max_tokens
        self._seed = seed
        self._temperature = temperature

        match api_type:
            case "openai":
                self._client = openai.OpenAI(api_key=api_key, base_url=base_url)
                self._async_client = openai.AsyncOpenAI(
                    api_key=api_key, base_url=base_url
                )
            case "azure":
                self._client = openai.AzureOpenAI(
                    api_key=api_key,
                    base_url=base_url,  # type: ignore[arg-type]
                )
                self._async_client = openai.AsyncAzureOpenAI(
                    api_key=api_key,
                    base_url=base_url,  # type: ignore[arg-type]
                )

    @property
    def model(self) -> str:
        return self._model

    @property
    def api_key(self) -> str | None:
        return self._api_key

    @property
    def api_type(self) -> Literal["openai", "azure"]:
        return self._api_type

    @property
    def base_url(self) -> str | None:
        return self._base_url

    @property
    def max_tokens(self) -> int | None:
        return self._max_tokens

    @property
    def seed(self) -> int | None:
        return self._seed

    @property
    def temperature(self) -> float | None:
        return self._temperature

    def _get_stream_options(self) -> ChatCompletionStreamOptionsParam | openai.NotGiven:
        if self.api_type == "azure":
            return openai.NOT_GIVEN
        return {"include_usage": True}

    @staticmethod
    def _get_tool_choice(
        *,
        tool_schemas: Sequence[BaseFunctionToolSchema[Any]],
        output_types: Iterable[type],
    ) -> ChatCompletionToolChoiceOptionParam | openai.NotGiven:
        """Create the tool choice argument."""
        if contains_string_type(output_types):
            return openai.NOT_GIVEN
        if len(tool_schemas) == 1:
            return tool_schemas[0].as_tool_choice()
        return "required"

    def _get_parallel_tool_calls(
        self, *, tools_specified: bool, output_types: Iterable[type]
    ) -> bool | openai.NotGiven:
        if not tools_specified:  # Enforced by OpenAI API
            return openai.NOT_GIVEN
        if self.api_type == "azure":
            return openai.NOT_GIVEN
        if contains_parallel_function_call_type(output_types):
            return openai.NOT_GIVEN
        return False

    def complete(
        self,
        messages: Iterable[Message[Any]],
        functions: Iterable[Callable[..., Any]] | None = None,
        output_types: Iterable[type[OutputT]] | None = None,
        *,
        stop: list[str] | None = None,
        # TODO: Add type hint for function call ?
    ) -> AssistantMessage[OutputT]:
        """Request an LLM message."""
        if output_types is None:
            output_types = cast(Iterable[type[OutputT]], [] if functions else [str])

        function_schemas = get_function_schemas(functions, output_types)
        tool_schemas = [BaseFunctionToolSchema(schema) for schema in function_schemas]

        response: Iterator[ChatCompletionChunk] = self._client.chat.completions.create(
            model=self.model,
            messages=_add_missing_tool_calls_responses(
                [message_to_openai_message(m) for m in messages]
            ),
            max_tokens=_if_given(self.max_tokens),
            seed=_if_given(self.seed),
            stop=_if_given(stop),
            stream=True,
            stream_options=self._get_stream_options(),
            temperature=_if_given(self.temperature),
            tools=[schema.to_dict() for schema in tool_schemas] or openai.NOT_GIVEN,
            tool_choice=self._get_tool_choice(
                tool_schemas=tool_schemas, output_types=output_types
            ),
            parallel_tool_calls=self._get_parallel_tool_calls(
                tools_specified=bool(tool_schemas), output_types=output_types
            ),
        )
        stream = OutputStream(
            response,
            function_schemas=function_schemas,
            parser=OpenaiStreamParser(),
            state=OpenaiStreamState(),
        )
        return AssistantMessage._with_usage(
            parse_stream(stream, output_types), usage_ref=stream.usage_ref
        )

    async def acomplete(
        self,
        messages: Iterable[Message[Any]],
        functions: Iterable[Callable[..., Any]] | None = None,
        output_types: Iterable[type[OutputT]] | None = None,
        *,
        stop: list[str] | None = None,
    ) -> AssistantMessage[OutputT]:
        """Async version of `complete`."""
        if output_types is None:
            output_types = [] if functions else cast(list[type[OutputT]], [str])

        function_schemas = get_async_function_schemas(functions, output_types)
        tool_schemas = [BaseFunctionToolSchema(schema) for schema in function_schemas]

        response: AsyncIterator[
            ChatCompletionChunk
        ] = await self._async_client.chat.completions.create(
            model=self.model,
            messages=_add_missing_tool_calls_responses(
                [await async_message_to_openai_message(m) for m in messages]
            ),
            max_tokens=_if_given(self.max_tokens),
            seed=_if_given(self.seed),
            stop=_if_given(stop),
            stream=True,
            stream_options=self._get_stream_options(),
            temperature=_if_given(self.temperature),
            tools=[schema.to_dict() for schema in tool_schemas] or openai.NOT_GIVEN,
            tool_choice=self._get_tool_choice(
                tool_schemas=tool_schemas, output_types=output_types
            ),
            parallel_tool_calls=self._get_parallel_tool_calls(
                tools_specified=bool(tool_schemas), output_types=output_types
            ),
        )
        stream = AsyncOutputStream(
            response,
            function_schemas=function_schemas,
            parser=OpenaiStreamParser(),
            state=OpenaiStreamState(),
        )
        return AssistantMessage._with_usage(
            await aparse_stream(stream, output_types), usage_ref=stream.usage_ref
        )<|MERGE_RESOLUTION|>--- conflicted
+++ resolved
@@ -350,14 +350,10 @@
                 tool_call_chunk.index = self._current_tool_call_index
         self._chat_completion_stream_state.handle_chunk(item)
         if item.usage:
-<<<<<<< HEAD
             # Only keep the last usage
-            # Gemini openai-compatible API includes usage in all streamed chunks
-            # but OpenAI only includes this in the last chunk
+            # xAI Grok and Gemini openai-compatible API includes usage in all streamed chunks
+            # OpenAI only includes this in the last chunk
             self.usage_ref.clear()
-=======
-            # xAI Grok provides usage on every chunk, so cannot assert usage is None here
->>>>>>> d2d9c704
             self.usage_ref.append(
                 Usage(
                     input_tokens=item.usage.prompt_tokens,
