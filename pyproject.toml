[project]
name = "magentic"
version = "0.34.1"
description = "Seamlessly integrate LLMs as Python functions"
readme = "README.md"
requires-python = ">=3.10"
dependencies = [
    "filetype>=1.2.0",
    "logfire-api>=0.1.0",
    "openai>=1.40.0",
    "pydantic>=2.7.0",
    "pydantic-settings>=2.0.0",
]

[project.optional-dependencies]
anthropic = ["anthropic>=0.27.0"]
litellm = ["litellm>=1.41.12"]

[build-system]
requires = ["hatchling"]
build-backend = "hatchling.build"

[dependency-groups]
dev = [
    "anthropic",
    "inline-snapshot>=0.14.0",
    "litellm",
    "logfire>=0.46.1,<0.50.0",
    "mypy",
    "pytest>=7.0.0",
    "pytest-asyncio>=0.18.0",
    "pytest-clarity>=0.1.0",
    "pytest-cov>=4.0.0",
    "python-dotenv>=1.0.1",
    "ruff>=0.3",
    "pytest-recording>=0.13.2",
    "coverage>=7.6.4",
    "pytest-mock>=3.14.0",
    "vcrpy>=6.0.2",
    "pydeps>=2.0.1",
]
docs = [
    "blacken-docs>=1.16.0",
    "mkdocs>=1.5.3",
    "mkdocs-glightbox>=0.4.0",
    "mkdocs-jupyter>=0.24.6",
    "mkdocs-material>=9.5.11",
]
examples = ["ghapi>=1.0.5", "jupyter", "pandas>=2.2.1"]

[tool.coverage.report]
skip_covered = "true"
show_missing = "true"

[tool.mypy]
check_untyped_defs = true
disable_error_code = ["empty-body"]
disallow_untyped_defs = false
strict = true

[[tool.mypy.overrides]]
module = [
    "filetype",
    "litellm",
    "litellm.utils",
    "litellm.integrations.custom_logger",
    "vcr.*",
]
ignore_missing_imports = true

[tool.pyright]
venvPath = "."
venv = ".venv"

[tool.pytest.ini_options]
addopts = "--block-network --cov-report=html --cov-report=term --cov=magentic"
asyncio_default_fixture_loop_scope = "function"
asyncio_mode = "auto"
markers = [
    "anthropic: Tests that query the Anthropic API. Requires the ANTHROPIC_API_KEY environment variable to be set.",
    "litellm_anthropic: Tests that query the Anthropic API via litellm. Requires the ANTHROPIC_API_KEY environment variable to be set.",
    "litellm_ollama: Tests that query Ollama via litellm. Requires ollama to be installed and running on localhost:11434.",
    "litellm_openai: Tests that query the OpenAI API via litellm. Requires the OPENAI_API_KEY environment variable to be set.",
    "mistral: Tests that query the Mistral API (via openai). Requires the MISTRAL_API_KEY environment variable to be set.",
    "openai: Tests that query the OpenAI API. Requires the OPENAI_API_KEY environment variable to be set.",
<<<<<<< HEAD
    "openai_gemini: Tests that query the Gemini API via openai. Requires the GEMINI_API_KEY environment variable to be set.",
=======
>>>>>>> d7ae5c26
    "openai_ollama: Tests that query Ollama via openai. Requires ollama to be installed and running on localhost:11434.",
]

[tool.ruff]
include = ["*.py", "*.pyi", "**/pyproject.toml", "*.ipynb"]

[tool.ruff.format]
docstring-code-format = true # TODO: replace blacken-docs

[tool.ruff.lint]
select = ["ALL"]
ignore = [
    "C90",    # mccabe
    "D",      # pydocstyle
    "ANN",    # flake8-annotations
    "A",      # flake8-builtins
    "COM",    # flake8-commas
    "FA",     # flake8-future-annotations
    "INP",    # flake8-no-pep420
    "PIE790", # flake8-pie: Unnecessary `...` literal
    "SLF",    # flake8-self
    "ARG",    # flake8-unused-arguments
    "TD",     # flake8-todos
    "FIX",    # flake8-fixme
    "PL",     # Pylint
    "S101",   # assert
    # Compatibility with ruff formatter
    "E501",
    "ISC001",
    "Q000",
    "Q001",
    "Q002",
    "Q003",
    "W191",
]

[tool.ruff.lint.flake8-pytest-style]
mark-parentheses = false

[tool.ruff.lint.isort]
known-first-party = ["magentic"]
split-on-trailing-comma = false

[tool.ruff.lint.per-file-ignores]
"docs/examples/*" = [
    "T20", # flake8-print
]
"examples/*" = [
    "T20", # flake8-print
]
"tests/*" = [
    "S", # flake8-bandit
]

[tool.uv]
default-groups = ["dev", "docs"]<|MERGE_RESOLUTION|>--- conflicted
+++ resolved
@@ -83,10 +83,7 @@
     "litellm_openai: Tests that query the OpenAI API via litellm. Requires the OPENAI_API_KEY environment variable to be set.",
     "mistral: Tests that query the Mistral API (via openai). Requires the MISTRAL_API_KEY environment variable to be set.",
     "openai: Tests that query the OpenAI API. Requires the OPENAI_API_KEY environment variable to be set.",
-<<<<<<< HEAD
     "openai_gemini: Tests that query the Gemini API via openai. Requires the GEMINI_API_KEY environment variable to be set.",
-=======
->>>>>>> d7ae5c26
     "openai_ollama: Tests that query Ollama via openai. Requires ollama to be installed and running on localhost:11434.",
 ]
 
