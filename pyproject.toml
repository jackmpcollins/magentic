--- conflicted
+++ resolved
@@ -19,11 +19,7 @@
 
 [tool.poetry]
 name = "magentic"
-<<<<<<< HEAD
-version = "0.25.0a0"
-=======
 version = "0.25.0"
->>>>>>> 59fa2b2c
 description = "Seamlessly integrate LLMs as Python functions"
 license = "MIT"
 authors = ["Jack Collins"]
